--- conflicted
+++ resolved
@@ -114,11 +114,11 @@
                 kind: powerbi.VisualDataRoleKind.Grouping,
                 displayName: data.createDisplayNameGetter("Role_DisplayName_Category")
             },
-                {
-                    name: 'Y',
-                    kind: powerbi.VisualDataRoleKind.Measure,
-                    displayName: data.createDisplayNameGetter("Role_DisplayName_Value")
-                }],
+            {
+                name: 'Y',
+                kind: powerbi.VisualDataRoleKind.Measure,
+                displayName: data.createDisplayNameGetter("Role_DisplayName_Value")
+            }],
             dataViewMappings: [{
                 conditions: [
                     { 'Category': { max: 1 }, 'Y': { max: 1 } },
@@ -154,7 +154,6 @@
             }
         };
 
-        private static MaxXAxisHeight: number = 20;
         private static VisualClassName = 'dotPlot';
 
         private static DotPlot: ClassAndSelector = {
@@ -171,6 +170,16 @@
             class: 'dot',
             selector: '.dot'
         };
+
+        private static DefaultMargin: IMargin = {
+            top: 40,
+            bottom: 5,
+            right: 5,
+            left: 5
+        };
+
+        private static MaxXAxisHeight: number = 50;
+        private static XAxisHorizontalMargin: number = 40;
 
         private svg: D3.Selection;
         private axis: D3.Selection;
@@ -182,15 +191,6 @@
         private layout: VisualLayout;
         private animator: IGenericAnimator;
         private legend: ILegend;
-
-        private static DefaultMargin: IMargin = {
-            top: 40,
-            bottom: 20,
-            right: 5,
-            left: 5
-        };
-
-        private static XAxisHorizontalMargin: number = 40;
 
         private radius: number;
         private strokeWidth: number;
@@ -393,13 +393,8 @@
 
             var values = dataView.categorical
                 && dataView.categorical.categories
-<<<<<<< HEAD
                 && dataView.categorical.categories.length > 0
                 ? dataView.categorical.categories[0].values
-=======
-                && dataView.categorical.categories.length > 0 ?
-                dataView.categorical.categories[0].values
->>>>>>> 35e5d9b7
                 : [];
             var xValues = d3.set(values).values();
 
@@ -427,17 +422,8 @@
                 .append('circle')
                 .classed(DotPlot.Dot.class, true);
             selection
-<<<<<<< HEAD
                 .attr("cx", (point: DotPlotDatapoint) => xScale(point.x) + xScale.rangeBand() / 2)
                 .attr("cy", (point: DotPlotDatapoint) => yScale(point.y))
-=======
-                .attr("cx", function(point: DotPlotDatapoint) {
-                    return xScale(point.x) + xScale.rangeBand() / 2;
-                })
-                .attr("cy", function(point: DotPlotDatapoint) {
-                    return yScale(point.y);
-                })
->>>>>>> 35e5d9b7
                 .attr("fill", d => d.color)
                 .attr("stroke", "black")
                 .attr("stroke-width", this.strokeWidth)
@@ -477,14 +463,8 @@
             }
 
             selection
-<<<<<<< HEAD
                 .filter((dotSelectionData: DotPlotDatapoint) =>
                     !selectionIds.some((selectionId: SelectionId) => dotSelectionData.identity === selectionId))
-=======
-                .filter((dotSelectionData: DotPlotDatapoint) => {
-                    return !selectionIds.some((selectionId: SelectionId) => { return dotSelectionData.identity === selectionId; });
-                })
->>>>>>> 35e5d9b7
                 .transition()
                 .duration(this.durationAnimations)
                 .style("fill-opacity", this.MinOpacity);
