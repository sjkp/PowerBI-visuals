--- conflicted
+++ resolved
@@ -50,13 +50,9 @@
             new sampleDataViews.SimpleTreeData(),
             new sampleDataViews.ProductSalesByDate(),
             new sampleDataViews.SimpleDotPlotData(),
-<<<<<<< HEAD
-            new sampleDataViews.SimpleHistogramData(),
             new sampleDataViews.MapByYearData()
-=======
             new sampleDataViews.SimpleTimelineData(),
             new sampleDataViews.SimpleHistogramData(),
->>>>>>> a3a9801a
         ];
 
         /**
