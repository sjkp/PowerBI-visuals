﻿/*
 *  Power BI Visualizations
 *
 *  Copyright (c) Microsoft Corporation
 *  All rights reserved. 
 *  MIT License
 *
 *  Permission is hereby granted, free of charge, to any person obtaining a copy
 *  of this software and associated documentation files (the ""Software""), to deal
 *  in the Software without restriction, including without limitation the rights
 *  to use, copy, modify, merge, publish, distribute, sublicense, and/or sell
 *  copies of the Software, and to permit persons to whom the Software is
 *  furnished to do so, subject to the following conditions:
 *   
 *  The above copyright notice and this permission notice shall be included in 
 *  all copies or substantial portions of the Software.
 *   
 *  THE SOFTWARE IS PROVIDED *AS IS*, WITHOUT WARRANTY OF ANY KIND, EXPRESS OR 
 *  IMPLIED, INCLUDING BUT NOT LIMITED TO THE WARRANTIES OF MERCHANTABILITY, 
 *  FITNESS FOR A PARTICULAR PURPOSE AND NONINFRINGEMENT. IN NO EVENT SHALL THE 
 *  AUTHORS OR COPYRIGHT HOLDERS BE LIABLE FOR ANY CLAIM, DAMAGES OR OTHER 
 *  LIABILITY, WHETHER IN AN ACTION OF CONTRACT, TORT OR OTHERWISE, ARISING FROM,
 *  OUT OF OR IN CONNECTION WITH THE SOFTWARE OR THE USE OR OTHER DEALINGS IN
 *  THE SOFTWARE.
 */

@import "sprites.less";
@import "../../PowerBI/styles/colorPalette.less";
@import "../../PowerBI/styles/fonts.less";
@import "../../PowerBI/styles/mixins.less";
@import "../../PowerBI/styles/constants.less";
@import (optional) "bingNews.less";
@import (optional) "bingSocialTweets.less";
@import (optional) "bingSocialNews.less";
@import (optional) "webChart.less";
@import (optional) "partitionMap.less";
@import (optional) "sunburstChart.less";

.slicerContainer {

    .slicerHeader {
        margin: 0 0 0 8px;
        box-sizing: border-box;
    }

    .headerText {
        color: @neutralPrimaryColor;
        font-size: 14px;
        text-overflow: ellipsis;
        display: block;
        overflow: hidden;
        white-space: nowrap;
        width: auto;
        float: none;
    }

    .slicerItemContainer {
        margin: 2px 0 0 8px;
        box-sizing: border-box;
        white-space: nowrap;

        * {
            display: table-cell;
	        vertical-align: bottom;
        }

        &:hover .slicerCheckbox span::before {
            opacity: 1;
        }
    }

    .slicerCheckbox {
        cursor: pointer;

        input {
            display: none;
        }

        span {
            display: table-cell;
        }

        span::before {
            content: '';
            display: inline-block;
            vertical-align: middle;
            .sprite(@slicer-checkbox);
            opacity: 0.5;
        }

        input:checked + span::before {
            .sprite(@slicer-checkbox-selected);
            opacity: 1;
        }

        input.partiallySelected + span::before {
            .sprite(@slicer-partially-selected);
            opacity: 1;
        }
    }

    .slicerText {
        cursor: pointer;
        font-size: 14px;
    }

    .clear {
        .sprite(@slicer-reset);
        // The total margin is referred in the slicer.ts file. Any changes to these values should also be updated in the ts file
        margin: 4px 2px;
        float: right;
        cursor: pointer;
    }
}

.visual svg {
    &.legend {
        .navArrow {
            fill: @neutralPrimaryColor;
            cursor: pointer;
            /* stroke enabled for a bigger click target, but smaller visible arrow size */
            stroke: @whiteColor;
            stroke-width: 2px;
        }
    }

    .showLinesOnAxis {
        path {
            display: none;
        }

        .tick {
            line {
                stroke: @chartAxisGridLineColor;
                stroke-width: 1px;
                padding-left: 10px;

                &.zero-line {
                    stroke: @neutralTertiaryColor;
                }
            }
        }
    }

    .hideLinesOnAxis {
        .tick {
            line {
                display: none;
            }
        }

        path {
            stroke-width: 1px;
        }

        .domain {
            display: none;
        }
    }
}

/* Animated Text (and card) Styles */
.animatedNumber .mainText, .card .mainText {
    fill: @neutralPrimaryColor;
    font-family: @lightSecondaryFontFamily;
}

/* Column chart styles */
.columnChart {
    .column {
        fill: @chartTemplateColor;
    }

    .column:hover {
        fill: @chartTemplateColorDarker;
    }

    .axisGraphicsContext {
        font-family: @regularFontFamily;
        font-size: 11px;

        text {
            fill: @neutralSecondaryAltColor;
        }

        .axis path, .axis line {
            fill: none;
            stroke: @neutralSecondaryAltColor;
            shape-rendering: crispEdges;
        }
    }

    .interactive-hover-line {
        stroke: @interactiveHoverLineColor;
        stroke-width: 3px;
        opacity: 1;
    }

    .drag-handle {
        fill: #666666;
        opacity: 1;
    }
}

.dataDotChart {

    .dataDotChartMainGraphicsContext {
        font-family: @regularFontFamily;
        font-size: 11px;

        .dot {
            fill: @chartTemplateColor;
        }

        .dot:hover {
            fill: @chartTemplateColorDarker;
        }

        .dot.null-value {
            display: none;
        }

        .label {
            fill: white;
            text-anchor: middle;
        }

        .label.null-value {
            display: none;
        }

        .label.overflowed {
            display: none;
        }
    }

    .axisGraphicsContext {
        font-family: @regularFontFamily;
        font-size: 11px;

        text {
            fill: @neutralSecondaryAltColor;
        }

        .axis path, .axis line {
            fill: none;
            stroke: @neutralSecondaryAltColor;
            shape-rendering: crispEdges;
        }
    }
}

.waterfallChart {
    .column {
        fill: @chartTemplateColor;
    }

    .column:hover {
        fill: @chartTemplateColorDarker;
    }

    .axisGraphicsContext {
        font-family: @regularFontFamily;
        font-size: 11px;

        text {
            fill: @neutralSecondaryAltColor;
        }

        .axis path, .axis line {
            fill: none;
            stroke: @neutralSecondaryAltColor;
            shape-rendering: crispEdges;
        }
    }

    .waterfall-connector {
        stroke: @chartConnectorColor;
        stroke-width: 1px;
        shape-rendering: crispEdges;
    }
}

.lineChart {
    .mainGraphicsContext {
        path {
            fill: none;
            stroke-width: 3px;
            stroke-linecap: round;
        }

        .catBackground path { // Replaced by .line-shadow; kept around until the deprecated render method can be removed.
            stroke-width: 6px;
            stroke: white;
        }

        .interactivity-line {
            stroke: @whiteColor;
            stroke-opacity: 0;
            stroke-width: 10px;
        }
    }

    .hover-line {
        stroke: @chartAxisGridLineColor;
        fill: rgba(235, 94, 94, 1.0);

        .interactive {
            stroke: @interactiveHoverLineColor;
            stroke-width: 3px;
            opacity: 1;
        }
    }

    .drag-handle {
        fill: #666666;
        opacity: 1;
    }

    .axisGraphicsContext {
        font-family: @regularFontFamily;
        font-size: 11px;

        text {
            fill: @neutralSecondaryAltColor;
        }

        .axis path, .axis line {
            fill: none;
            stroke: @neutralSecondaryAltColor;
            shape-rendering: crispEdges;
        }

        .line {
            fill: none;
            stroke: steelblue;
            stroke-width: 2px;
        }
    }
}

.funnelChart {
    line {
        shape-rendering: crispEdges;
    }

    .percentBars {
        line {
            fill: none;
            stroke: @neutralTertiaryColor;
            stroke-width: 1px;
        }

        text {
            text-anchor: middle;
            font-family: @regularSecondaryFontFamily;
        }
    }

    .axis {
        path, line {
            fill: none;
            stroke: #000;
        }

        .data-labels {
            font-size: 12px;
        }

        .tick line {
            display: none;
        }

        .domain {
            display: none;
        }
    }
}

.donutChart {
    overflow: visible !important;

    path.slice {
        stroke-width: 1px;
        stroke: white;
    }

    path.slice-highlight {
        stroke-width: 1px;
        stroke: white;
    }

    .labels {
        text {
            font-family: @regularFontFamily;
            font-size: 11px;
            fill: @neutralSecondaryAltColor;
        }
    }

    polyline {
        stroke: @neutralSecondaryAltColor;
        stroke-width: 1px;
        fill: rgba(0, 0, 0, 0.00);
    }

    .donutLegendArrow {
        fill: #666666;
    }
}

.donutLegend {
    .legend-item {
        .category {
            font-family: @regularFontFamily;
            color: @neutralSecondaryColor;
        }

        .percentage {
            font-family: @lightFontFamily;
            /* No need for color, as it would be overriden afterwards */
        }

        .value {
            font-family: @regularFontFamily;
            color: @neutralSecondaryColor;
        }
    }
}

.scatterChart {
    .mainGraphicsContext {
        path {
            fill: none;
            stroke-width: 3px;
        }

        .notSelected {
            opacity: 0.6;
        }

        .selected {
            opacity: 1;
        }
    }

    .crosshair {
        .horizontal {
            stroke: @neutralSecondaryColor;
            stroke-width: 3px;
            opacity: 0.6;
        }

        .vertical {
            stroke: @neutralSecondaryColor;
            stroke-width: 3px;
            opacity: 0.6;
        }
    }

    .axisGraphicsContext {
        font-family: @regularFontFamily;
        font-size: 11px;

        text {
            fill: @neutralSecondaryAltColor;
        }

        .axis path, .axis line {
            fill: none;
            stroke: @neutralSecondaryAltColor;
            shape-rendering: crispEdges;
        }
    }
}

.playChart {
    .traceLine {
        fill: none;
        stroke-width: 2px;
        stroke-linecap: round;
    }

    .mainGraphicsContext {
        .notSelected {
            opacity: 0.6;
        }

        .selected {
            opacity: 1;
        }
    }

    .axisGraphicsContext {
        font-family: @regularFontFamily;
        font-size: 11px;

        text {
            fill: @neutralSecondaryAltColor;
        }

        .axis path, .axis line {
            fill: none;
            stroke: @neutralSecondaryAltColor;
            shape-rendering: crispEdges;
        }
    }

    .button-container {
        height: 24px;
        width: 24px;
        overflow: hidden;
        -moz-border-radius: 13px;
        -webkit-border-radius: 13px;
        border-radius: 13px;
        border: 1px solid @neutralSecondaryColor;
        margin: 10px;
        display: inline-block;
        cursor: pointer;
    }

    .play {
        width: 0;
        height: 0;
        border-top: 6px solid transparent;
        border-bottom: 6px solid transparent;
        border-left: 11px solid @neutralSecondaryAltColor3;
        border-right: 1px solid transparent;
        padding: 0;
        margin: 6px 8px;
        background: transparent;
        display: block;
    }

    .pause {
        width: 4px;
        height: 12px;
        border-top: 0px;
        border-bottom: 0px;
        border-left: 4px solid #999;
        border-right: 4px solid #999;
        padding: 0;
        margin: 6px 6px;
        background-color: transparent;
        display: block;
    }

    .sliders {
        display: inline-block;
        vertical-align: top;
        margin-top: 18px;
    }

    .callout {
        position: absolute;
        top: 16px;
        right: 16px;
        color: @neutralSecondaryAltColor2;
        opacity: 0.5;
    }
}

.tableContainer {
    overflow: auto;
    /* table */
    .table {
        width: 100%;
        color: @neutralPrimaryColor;
        text-align: left;

        th {
            color: @neutralSecondaryAltColor;
            overflow: hidden;
            text-align: left;
            text-overflow: ellipsis;
            white-space: nowrap;
            /* We cannot use the border-spacing on the table style for spacing since the UX spec wants unbroken row separator lines */
            padding: 0px 12px 0px 0px;
        }

        th:last-child {
            padding: 0px;
        }

        tr {
            height: 20px;
            color: #333;
            font-size: 11px;
            font-weight: normal;
        }

        td {
            border-top: 1px solid @neutralTertiaryAltColor;
            overflow: hidden;
            text-overflow: ellipsis;
            white-space: nowrap;
            /* We cannot use the border-spacing on the table style for spacing since the UX spec wants unbroken row separator lines */
            padding: 0px 12px 0px 0px;
        }

        td:last-child {
            padding: 0px;
        }

        .numeric {
            text-align: right;
        }

        .total {
            font-weight: bold;
        }
    }

    &.scrollbarPad .table th:last-child {
        padding: 0px 20px 0px 0px;
    }

    &.scrollbarPad .table td:last-child {
        padding: 0px 20px 0px 0px;
    }
}

.tablixContainer {
    overflow: auto;

    .bi-tablix {
        position: relative;
        text-align: left;

        .unselectable {
            -webkit-user-select: none;
            -moz-user-select: none;
            -ms-user-select: none;
            -o-user-select: none;
            user-select: none;
            cursor: default;
        }

        table {
            border-collapse: collapse;
            line-height: normal;
            padding: 0px;
            border: 0px;
            margin: 0px;
            font-family: @semiboldFontFamily;
            color: @neutralSecondaryColor;
            font-size: 14px;
            font-weight: normal;
        }

        tr {
            line-height: normal;
            padding: 0px;
            border: 0px;
            margin: 0px;
        }

        td {
            overflow: hidden;
            text-overflow: ellipsis;
            white-space: nowrap;
        }

        .bi-table-column-header {
            border-bottom-width: 1pt;
            border-bottom-style: solid;
            border-bottom-color: #CCCCCC;
            font-size: 16px;
            /* Having a right padding of 5px is crucial to make sure that we do not fire click events on the table column
               header (and trigger sorting) when resizing a column.  The allowed offset from the parent td's right border
               to trigger resizing is 4px (see TablixResizer.resizeHandleSize) and thus less than the 5px padding.
            */
            padding: 0px 5px 0px 10px;
        }

        .bi-table-cell-numeric {
            text-align: right;
        }

        .bi-table-row {
            border-bottom-width: 1pt;
            border-bottom-style: solid;
            border-bottom-color: #E8E8E8;
            font-family: @semiboldFontFamily;
            color: @neutralPrimaryColor;
            font-size: 14px;
            padding: 0px 0px 0px 10px;
        }

        .bi-table-last-row {
            font-family: @semiboldFontFamily;
            color: @neutralPrimaryColor;
            font-size: 14px;
            padding: 0px 0px 0px 10px;
        }

        .bi-table-footer {
            border-top-width: 1pt;
            border-top-style: solid;
            border-top-color: #CCCCCC;
            font-family: @boldFontFamily;
            color: @neutralPrimaryColor;
            font-size: 14px;
            padding: 0px 5px 0px 10px;
        }

        .bi-tablix-header {
            padding: 0px 5px 0px 10px;
        }

        .bi-tablix-row-header-leaf {
            border-right-width: 1px;
            border-right-color: #CCCCCC;
            border-right-style: solid;
            padding: 0px 5px 0px 10px;
        }

        .bi-tablix-row-header-static-leaf {
            border-right-width: 1px;
            border-right-color: #CCCCCC;
            border-right-style: solid;
            padding: 0px 0px 0px 0px;
        }

        .bi-tablix-row-header-toplevel-static-leaf {
            border-right-width: 1px;
            border-right-color: #CCCCCC;
            border-right-style: solid;
            padding: 0px 5px 0px 10px;
        }

        .bi-tablix-column-header-leaf {
            border-bottom-width: 1px;
            border-bottom-color: #CCCCCC;
            border-bottom-style: solid;
            /* Having a right padding of 5px is crucial to make sure that we do not fire click events on the tablix column
               header (and trigger sorting) when resizing a column.  The allowed offset from the parent td's right border
               to trigger resizing is 4px (see TablixResizer.resizeHandleSize) and thus less than the 5px padding.
            */
            padding: 0px 5px 0px 10px;
        }

        .bi-matrix-body-cell {
            text-align: right;
            font-family: @semiboldFontFamily;
            color: @neutralPrimaryColor;
            font-size: 14px;
            padding: 0px 5px 0px 10px;
        }

        .total {
            font-family: @boldFontFamily;
        }

        .scroll-bar-div {
            background: #F1F1F1;
            position: relative;
            user-select: none;
        }

        .scroll-bar-part-arrow {
            background: #F1F1F1;
            position: absolute;
            text-align: center;
            user-select: none;
        }

        .scroll-bar-part-arrow:hover {
            background-color: #cecece;
        }

        .scroll-bar-part-bar {
            background: #cecece;
            position: absolute;
            text-align: center;
            user-select: none;
        }

        .scroll-bar-part-bar:hover {
            background: #c0c0c0;
        }
    }

    .bi-dashboard-tablix {
        position: relative;
        text-align: left;

        .unselectable {
            -webkit-user-select: none;
            -moz-user-select: none;
            -ms-user-select: none;
            -o-user-select: none;
            user-select: none;
            cursor: default;
        }

        table {
            border-collapse: collapse;
            line-height: normal;
            padding: 0px;
            border: 0px;
            margin: 0px;
            font-family: @semiboldFontFamily;
            color: @neutralSecondaryColor;
            font-size: 11px;
            font-weight: normal;
        }

        tr {
            line-height: normal;
            padding: 0px;
            border: 0px;
            margin: 0px;
        }

        td {
            overflow: hidden;
            text-overflow: ellipsis;
            white-space: nowrap;
        }

        .bi-table-column-header {
            border-bottom-width: 1pt;
            border-bottom-style: solid;
            border-bottom-color: #CCCCCC;
            font-size: 11px;
            padding: 0px 5px 0px 10px;
        }

        .bi-table-cell-numeric {
            text-align: right;
        }

        .bi-table-row {
            border-bottom-width: 1pt;
            border-bottom-style: solid;
            border-bottom-color: #E8E8E8;
            font-family: @semiboldFontFamily;
            color: @neutralPrimaryColor;
            font-size: 11px;
            padding: 0px 0px 0px 10px;
        }

        .bi-table-last-row {
            font-family: @semiboldFontFamily;
            color: @neutralPrimaryColor;
            font-size: 11px;
            padding: 0px 0px 0px 10px;
        }

        .bi-table-footer {
            border-top-width: 1pt;
            border-top-style: solid;
            border-top-color: #CCCCCC;
            font-family: @regularFontFamily;
            font-weight: bold;
            color: @neutralPrimaryColor;
            font-size: 11px;
            padding: 0px 5px 0px 10px;
        }

        .bi-tablix-header {
            padding: 0px 5px 0px 10px;
        }

        .bi-tablix-row-header-leaf {
            border-right-width: 1px;
            border-right-color: #CCCCCC;
            border-right-style: solid;
            padding: 0px 5px 0px 10px;
        }

        .bi-tablix-row-header-static-leaf {
            border-right-width: 1px;
            border-right-color: #CCCCCC;
            border-right-style: solid;
            padding: 0px 0px 0px 0px;
        }

        .bi-tablix-row-header-toplevel-static-leaf {
            border-right-width: 1px;
            border-right-color: #CCCCCC;
            border-right-style: solid;
            padding: 0px 5px 0px 10px;
        }

        .bi-tablix-column-header-leaf {
            border-bottom-width: 1px;
            border-bottom-color: #CCCCCC;
            border-bottom-style: solid;
            padding: 0px 5px 0px 10px;
        }

        .bi-matrix-body-cell {
            text-align: right;
            font-family: @regularFontFamily;
            color: @neutralPrimaryColor;
            font-size: 11px;
            padding: 0px 5px 0px 10px;
        }

        .total {
            font-weight: bold;
            font-family: @regularFontFamily;
        }
    }
}

.callout {
    /*temp styles, waiting on behaviour spec*/
    height: 15px;
    top: -49px;
    color: @neutralSecondaryAltColor;
    font-weight: bold;
    white-space: nowrap;

    .label {
        font-weight: bold;
    }

    .labelValue {
        font-weight: normal;
    }
}

.triangle-border {
    position: absolute;
    padding: 10px;
    margin: 1em 0 3em;
    border: 1px solid rgb(165, 221, 235);
    color: #333;
    background: rgba(255,255,255,1);
    /* css3 */
    -webkit-border-radius: 0px;
    -moz-border-radius: 0px;
    border-radius: 0px;
}

.triangle-border:before {
    content: "";
    position: absolute;
    bottom: -11px; /* value = - border-top-width - border-bottom-width */
    border-width: 11px 11px 0;
    border-style: solid;
    border-color: rgb(165, 221, 235) transparent;
    /* reduce the damage in FF3.0 */
    display: block;
    width: 0;
}

/* creates the smaller  triangle */
.triangle-border:after {
    content: "";
    position: absolute;
    bottom: -9px; /* value = - border-top-width - border-bottom-width */
    border-width: 9px 9px 0;
    border-style: solid;
    border-color: rgba(255,255,255,1) transparent;
    /* reduce the damage in FF3.0 */
    display: block;
    width: 0;
}



.visual {
    .mapControl {
        position: relative;
    }

    .mapShapes {
        stroke-linejoin: round;
    }

    .textbox {
        color: @blackColor;
        line-height: 1;
    }

    .imageBackground {
        background-size: contain;
        background-position: center;
        background-repeat: no-repeat;
    }

    .treemap {
        .shapes {
            stroke: white;

            .rootNode {
                fill: none;
            }

            .parentGroup {
                stroke-width: 1.5px;
                stroke-opacity: 0.8;
            }

            .nodeGroup {
                stroke-width: 1px;
                stroke-opacity: 0.2;
                fill: none;
            }
        }

        .labels {
            font-family: @regularFontFamily;
            fill: @whiteColor;

            .majorLabel {
                font-size: 12px;
            }

            .minorLabel {
                font-size: 10px;
            }
        }
    }

    div {
        &.kpiTrafficLightSingle0 {
            .sprite(@kpi-traffic-light-single0)
        }

        &.kpiTrafficLightSingle1 {
            .sprite(@kpi-traffic-light-single1)
        }

        &.kpiTrafficLightSingle2 {
            .sprite(@kpi-traffic-light-single2)
        }

        &.kpiThreeFlagsColored0 {
            .sprite(@kpi-three-flags-colored0)
        }

        &.kpiThreeFlagsColored1 {
            .sprite(@kpi-three-flags-colored1)
        }

        &.kpiThreeFlagsColored2 {
            .sprite(@kpi-three-flags-colored2)
        }

        &.kpiThreeStarsColored0 {
            .sprite(@kpi-three-stars-colored0)
        }

        &.kpiThreeStarsColored1 {
            .sprite(@kpi-three-stars-colored1)
        }

        &.kpiThreeStarsColored2 {
            .sprite(@kpi-three-stars-colored2)
        }

        &.kpiThreeSymbolsUnCircledColored0 {
            .sprite(@kpi-three-symbols-un-circled-colored0)
        }

        &.kpiThreeSymbolsUnCircledColored1 {
            .sprite(@kpi-three-symbols-un-circled-colored1)
        }

        &.kpiThreeSymbolsUnCircledColored2 {
            .sprite(@kpi-three-symbols-un-circled-colored2)
        }

        &.kpiRoadSigns0 {
            .sprite(@kpi-road-signs0);
        }

        &.kpiRoadSigns1 {
            .sprite(@kpi-road-signs1);
        }

        &.kpiRoadSigns2 {
            .sprite(@kpi-road-signs2);
        }

        &.kpiTrafficLight0 {
            .sprite(@kpi-traffic-light0);
        }

        &.kpiTrafficLight1 {
            .sprite(@kpi-traffic-light1);
        }

        &.kpiTrafficLight2 {
            .sprite(@kpi-traffic-light2);
        }

        &.kpiShapes0 {
            .sprite(@kpi-shapes0);
        }

        &.kpiShapes1 {
            .sprite(@kpi-shapes1);
        }

        &.kpiShapes2 {
            .sprite(@kpi-shapes2);
        }

        &.kpiFiveBars0 {
            .sprite(@kpi-five-bars-colored0);
        }

        &.kpiFiveBars1 {
            .sprite(@kpi-five-bars-colored1);
        }

        &.kpiFiveBars2 {
            .sprite(@kpi-five-bars-colored2);
        }

        &.kpiFiveBars3 {
            .sprite(@kpi-five-bars-colored3);
        }

        &.kpiFiveBars4 {
            .sprite(@kpi-five-bars-colored4);
        }

        &.kpiFiveBoxes0 {
            .sprite(@kpi-five-boxes-colored0);
        }

        &.kpiFiveBoxes1 {
            .sprite(@kpi-five-boxes-colored1);
        }

        &.kpiFiveBoxes2 {
            .sprite(@kpi-five-boxes-colored2);
        }

        &.kpiFiveBoxes3 {
            .sprite(@kpi-five-boxes-colored3);
        }

        &.kpiFiveBoxes4 {
            .sprite(@kpi-five-boxes-colored4);
        }

        &.kpiGauge0 {
            .sprite(@kpi-gauge-ascending0);
        }

        &.kpiGauge1 {
            .sprite(@kpi-gauge-ascending1);
        }

        &.kpiGauge2 {
            .sprite(@kpi-gauge-ascending2);
        }

        &.kpiGauge3 {
            .sprite(@kpi-gauge-ascending3);
        }

        &.kpiGauge4 {
            .sprite(@kpi-gauge-ascending4);
        }

        &.kpiTrafficLightSingleBig0 {
            .sprite(@kpi-traffic-light-single0)
        }

        &.kpiTrafficLightSingleBig1 {
            .sprite(@kpi-traffic-light-single1)
        }

        &.kpiTrafficLightSingleBig2 {
            .sprite(@kpi-traffic-light-single2)
        }

        &.kpiThreeFlagsBigColored0 {
            .sprite(@kpi-three-flags-colored0)
        }

        &.kpiThreeFlagsBigColored1 {
            .sprite(@kpi-three-flags-colored1)
        }

        &.kpiThreeFlagsBigColored2 {
            .sprite(@kpi-three-flags-colored2)
        }

        &.kpiThreeStarsBigColored0 {
            .sprite(@kpi-three-stars-colored0)
        }

        &.kpiThreeStarsBigColored1 {
            .sprite(@kpi-three-stars-colored1)
        }

        &.kpiThreeStarsBigColored2 {
            .sprite(@kpi-three-stars-colored2)
        }

        &.kpiThreeSymbolsUnCircledBigColored0 {
            .sprite(@kpi-three-symbols-un-circled-colored0)
        }

        &.kpiThreeSymbolsUnCircledBigColored1 {
            .sprite(@kpi-three-symbols-un-circled-colored1)
        }

        &.kpiThreeSymbolsUnCircledBigColored2 {
            .sprite(@kpi-three-symbols-un-circled-colored2)
        }

        &.kpiRoadSignsBig0 {
            .sprite(@kpi-road-signs0);
        }

        &.kpiRoadSignsBig1 {
            .sprite(@kpi-road-signs1);
        }

        &.kpiRoadSignsBig2 {
            .sprite(@kpi-road-signs2);
        }

        &.kpiTrafficLightBig0 {
            .sprite(@kpi-traffic-light0);
        }

        &.kpiTrafficLightBig1 {
            .sprite(@kpi-traffic-light1);
        }

        &.kpiTrafficLightBig2 {
            .sprite(@kpi-traffic-light2);
        }

        &.kpiShapesBig0 {
            .sprite(@kpi-shapes0);
        }

        &.kpiShapesBig1 {
            .sprite(@kpi-shapes1);
        }

        &.kpiShapesBig2 {
            .sprite(@kpi-shapes2);
        }

        &.kpiFiveBarsBig0 {
            .sprite(@kpi-five-bars-colored0);
        }

        &.kpiFiveBarsBig1 {
            .sprite(@kpi-five-bars-colored1);
        }

        &.kpiFiveBarsBig2 {
            .sprite(@kpi-five-bars-colored2);
        }

        &.kpiFiveBarsBig4 {
            .sprite(@kpi-five-bars-colored3);
        }

        &.kpiFiveBarsBig5 {
            .sprite(@kpi-five-bars-colored4);
        }

        &.kpiFiveBoxesBig0 {
            .sprite(@kpi-five-boxes-colored0);
        }

        &.kpiFiveBoxesBig1 {
            .sprite(@kpi-five-boxes-colored1);
        }

        &.kpiFiveBoxesBig2 {
            .sprite(@kpi-five-boxes-colored2);
        }

        &.kpiFiveBoxesBig3 {
            .sprite(@kpi-five-boxes-colored3);
        }

        &.kpiFiveBoxesBig4 {
            .sprite(@kpi-five-boxes-colored4);
        }

        &.kpiGaugeBig0 {
            .sprite(@kpi-gauge-ascending0);
        }

        &.kpiGaugeBig1 {
            .sprite(@kpi-gauge-ascending1);
        }

        &.kpiGaugeBig2 {
            .sprite(@kpi-gauge-ascending2);
        }

        &.kpiGaugeBig3 {
            .sprite(@kpi-gauge-ascending3);
        }

        &.kpiGaugeBig4 {
            .sprite(@kpi-gauge-ascending4);
        }
    }
}

.interactive-legend {
    white-space: nowrap;
    text-align: left;
    overflow: hidden;

    .title {
        font-family: @lightFontFamily;
        font-size: 16px;
        color: #666666;
    }

    .item {
        font-family: @lightFontFamily;
        font-size: 12px;
        color: #666666;
        padding-right: 22px;
        padding-bottom: 0px;
        padding-top: 3px;
    }

    .icon {
        display: inline-block;
        overflow: hidden;
        vertical-align: middle;
        margin-left: auto;
    }
}

.tooltip-container {
    position: absolute;
    font-size: 11px;
    background-color: @neutralPrimaryColor;
    pointer-events: none;
    z-index: @tooltip-z-index;

    .tooltip-content-container {
        padding: 12px;
        max-width: 390px;
    }

    .tooltip-row {
        display: table-row;
        line-height: 16px;
    }

    div.tooltip-title-cell {
        display: table-cell;
        word-wrap: break-word;
        font-family: @regularSecondaryFontFamily;
        text-transform: uppercase;
        max-width: 130px;
        padding-right: 12px;
        color: @neutralTertiaryColor;
    }

    div.tooltip-value-cell {
        display: table-cell;
        word-wrap: break-word;
        max-width: 260px;
        font-weight: bold;
        color: @whiteColor;
        letter-spacing: 1px;
    }

    .arrow {
        position: absolute;
        width: 0;
        height: 0;

        &.top {
            top: 7px;
        }

        &.bottom {
            bottom: 7px;
        }

        &.left {
            left: -7px;
            border-top: 7px solid transparent;
            border-bottom: 7px solid transparent;
            border-right: 7px solid @neutralPrimaryColor;
        }

        &.right {
            right: -7px;
            border-top: 7px solid transparent;
            border-bottom: 7px solid transparent;
            border-left: 7px solid @neutralPrimaryColor;
        }
    }
}

.data-labels {
    font-size: 12px;
    text-anchor: middle;
    font-family: @regularSecondaryFontFamily;
    /* Enables tooltip when hovering on data label inside visual */
    pointer-events: none;
}

.richtextbox {
    color: @neutralPrimaryColor;
    pointer-events: all;

    a {
        color: @defaultLinkColor;
    }

    .ql-container {
        padding: 0px;
        cursor: auto;
    }

    .ql-editor {
        line-height: normal;
        word-wrap: break-word;
    }
}

div.ql-toolbar {
    padding: 4px;
    background: @neutralPrimaryColor;
    color: @whiteColor;
    white-space: nowrap;
    overflow-x: hidden;
    font-size: 14px;
    // TODO: fix SELECT dropdown arrow in IE
    /*
    select::-ms-expand {
        display: none;
    }
    */
    .ql-format-group {
        display: inline-block;
        vertical-align: middle;
        margin: 0px 2px;
    }

    select.ql-picker {
        margin: 3px;
        padding: 3px;
        background: @neutralPrimaryColorAlt;
        border: 1px solid @blackColor;
    }

    select.ql-font {
        width: 122px;
    }

    label {
        margin: 3px;
    }

    .ql-format-button {
        margin: 3px;
        display: inline-block;
        vertical-align: middle;
    }

    .toolbar-url-input {
        display: inline-block;
        vertical-align: middle;

        .ql-link div {
            height: 100%;
        }

        .ql-link-tooltip {
            display: none;
            top: 0 !important;
            left: 0 !important;
            position: relative;
            margin: 0 3px;
            padding: 0px;
            line-height: 100%;
            vertical-align: middle;
            border: none;
            background-color: inherit;

            input {
                color: @neutralPrimaryColor;
            }

            a {
                margin: 0 3px;
                color: @secondaryChromeFontColor;
                background: inherit;

                &:hover {
                    color: @highlightColor;
                }
            }

            .bar {
                font-size: 18px;
                color: @secondaryChromeFontColor;
            }

            .change {
                display: none;
            }
        }

        .ql-link-tooltip.editing {
            .bar {
                display: none;
            }
        }

        .ql-link.ql-active + .ql-link-tooltip,
        .ql-link-tooltip.editing {
            display: inline-block;
        }
    }

    .ql-format-button:hover {
        background: @themePrimaryColor;
        color: @neutralPrimaryColor;
    }

    .ql-format-button.ql-active {
        background: @themePrimaryColor;
        color: @neutralPrimaryColor;
    }

    .ql-format-button[data-value="left"] {
        .sprite(@left-align-text-white);
    }

    .ql-format-button[data-value="left"].ql-active {
        .sprite(@left-align-text-black);
    }

    .ql-format-button[data-value="left"]:hover {
        .sprite(@left-align-text-black);
    }

    .ql-format-button[data-value="right"] {
        .sprite(@right-align-text-white);
    }

    .ql-format-button[data-value="right"].ql-active {
        .sprite(@right-align-text-black);
    }

    .ql-format-button[data-value="right"]:hover {
        .sprite(@right-align-text-black);
    }

    .ql-format-button[data-value="center"] {
        .sprite(@center-align-text-white);
    }

    .ql-format-button[data-value="center"].ql-active {
        .sprite(@center-align-text-black);
    }

    .ql-format-button[data-value="center"]:hover {
        .sprite(@center-align-text-black);
    }

    .ql-format-button.ql-bold {
        .sprite(@bold-text-white);
    }

    .ql-format-button.ql-bold.ql-active {
        .sprite(@bold-text-black);
    }

    .ql-format-button.ql-bold:hover {
        .sprite(@bold-text-black);
    }

    .ql-format-button.ql-italic {
        .sprite(@italic-text-white);
    }

    .ql-format-button.ql-italic.ql-active {
        .sprite(@italic-text-black);
    }

    .ql-format-button.ql-italic:hover {
        .sprite(@italic-text-black);
    }

    .ql-format-button.ql-underline {
        .sprite(@underline-text-white);
    }

    .ql-format-button.ql-underline.ql-active {
        .sprite(@underline-text-black);
    }

    .ql-format-button.ql-underline:hover {
        .sprite(@underline-text-black);
    }

    .ql-format-button.ql-link {
        .sprite(@insert-link-white);
    }

    .ql-format-button.ql-link.ql-active {
        .sprite(@insert-link-black);
    }

    .ql-format-button.ql-link:hover {
        .sprite(@insert-link-black);
    }
}

.multiRowCard {
    .card {
        box-sizing: border-box;
        border-left: 3px solid;
        border-left-color: @neutralTertiaryColor;
        color: #767676;
        padding-left: 10px;
        position: relative;
        width: 100%;

        &.mrtile {
            border-bottom: 1px solid @neutralTertiaryAltColor;
            border-left: 0px;
            padding-bottom: 5px;
            padding-left: 0px;
            padding-top: 5px;

            .cardItemContainer {
                padding-top: 5px;
            }
        }

        .cardItemContainer {
            box-sizing: border-box;
            padding-top: 7px;
            position: relative;
            vertical-align: top;

            .caption {
                color: @neutralPrimaryColor;
                font-size: 14px;
                line-height: 20px;
                overflow: hidden;
                text-align: left;
                text-overflow: ellipsis;
                white-space: nowrap;
            }

            .details {
                color: @neutralTertiaryColor;
                font-size: 12px;
                overflow: hidden;
                text-align: left;
                text-overflow: ellipsis;
                white-space: nowrap;
            }

            .imgCon img {
                display: inline-block;
                vertical-align: sub;
            }
        }

        .title {
            font-size: 18px;
            font-family: @semiboldFontFamily;
            line-height: 24px;
            margin-bottom: 5px;
            overflow: hidden;
            text-overflow: ellipsis;
            white-space: nowrap;
        }
    }

    .row:last-child {
        .card {
            &.mrtile {
                border-bottom: 0px;
                padding-bottom: 0px;
            }
        }
    }
}

.clearCatcher {
    fill-opacity: 0;
}

.visual.owlGaugeVisual {
    overflow: hidden;

    &.sad {
        .owlGaugeBg {
            .st0{ fill:#EF4137; }
            .st1{ fill:#FAAF42; }
            .st2{ fill:#F15B2A; }
            .st3{ fill:#F15B2A; }
        }

        .owlGaugeTail {
            animation: owlTailAmbientAnimation 2.5s infinite;
        }
    }

    &.meh {
        .owlGaugeBg {
            .st0{ fill:#F18D05; }
            .st1{ fill:#FAAF42; }
            .st2{ fill:#F15B2A; }
            .st3{ fill:#F15B2A; }
        }

        .owlGaugeTail {
            animation: owlTailAmbientAnimation 1.5s infinite;
        }
    }

    &.happy {
        .owlGaugeBg {
            .st0{ fill:#32742C; }
            .st1{ fill:#D0D102; }
            .st2{ fill:#61AE24; }
            .st3{ fill:#23AA65; }
        }

        .owlGaugeTail {
            animation: owlTailAmbientAnimation .5s infinite;
        }
    }

    > svg {
        position:absolute;
        transition: all 0.25s;
    }

    .owlGaugeBody {
        width: 30%;
        left: 35%;
        bottom: 0;
        transform: translate(0, 30%);
    }

    .owlGaugeTail {
        width: 70%;
        left: 15%;
        bottom: 0;
        transform-origin: 50% 100%;
    }

    .owlGaugeBg {
        width: 120%;
        left: -10%;
        bottom: 0;
        transform-origin: 50% 100%;
        transform: rotate(-180deg);

        path {
            transition: fill 0.5s;
        }
    }

    @keyframes owlTailAmbientAnimation {
        0% { transform: rotate(2deg); }
        50% { transform: rotate(-2deg); }
        100% { transform: rotate(2deg); }
    }
}
    
.streamGraph {
    .axis{
        path, line {
            fill: none;
            stroke: black;
            shape-rendering: crispEdges;
        }

        text {
            font-family: sans-serif;
            font-size: 11px;
        }
    }
}

.radarChart {
    .axis {
        path, line {
            fill: none;
            stroke: grey;
            stroke-width: 1px;
        }

        text {
            font-family: sans-serif;
            font-size: 11px;
        }
    }
    .segments {
        path, line {
            fill: none;
            stroke: grey;
            stroke-opacity: 0.75;
            stroke-width: 0.3px;
        }
    }
}

.dotPlot {
    .axis{
        path, line {
            fill: none;
            stroke: black;
            shape-rendering: crispEdges;
        }

        text {
            font-family: sans-serif;
            font-size: 11px;
        }
    }
}
<<<<<<< HEAD
.sunBurstPercentage{
    font-weight:bold;
    opacity:0;
}
.sunBurstPercentageFixed{
    font-weight:bold;
    opacity:0;
=======

.histogram {
    @histogramAxesColor: @neutralSecondaryAltColor;
    @histogramLegendTextColor: @blackColor;

    font-family: @regularFontFamily;

    .axis, .legends {
        path, line {
            fill: none;
            stroke: @histogramAxesColor;
            shape-rendering: crispEdges;
        }

        text {
            fill: @histogramAxesColor;
            font-size: 11px;
        }
    }

    .legends {
        text {
            font-size: 12px;
            fill: @histogramLegendTextColor;
            text-anchor: middle;
        }
    }
>>>>>>> 1e0e4cdd
}<|MERGE_RESOLUTION|>--- conflicted
+++ resolved
@@ -1829,7 +1829,6 @@
         }
     }
 }
-<<<<<<< HEAD
 .sunBurstPercentage{
     font-weight:bold;
     opacity:0;
@@ -1837,7 +1836,7 @@
 .sunBurstPercentageFixed{
     font-weight:bold;
     opacity:0;
-=======
+}
 
 .histogram {
     @histogramAxesColor: @neutralSecondaryAltColor;
@@ -1865,5 +1864,4 @@
             text-anchor: middle;
         }
     }
->>>>>>> 1e0e4cdd
 }