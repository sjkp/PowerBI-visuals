--- conflicted
+++ resolved
@@ -350,19 +350,11 @@
         create: () => new system.DebugVisual()
     };
 
-<<<<<<< HEAD
-    export var timeline: IVisualPlugin = {
-        name: 'timeline',
-        capabilities: samples.Timeline.capabilities,
-        create: () => new samples.Timeline()
-    };
-
     export var heatMap: IVisualPlugin = {
         name: 'heatMap',
         watermarkKey: 'heatMap',
         capabilities: HeatMapChart.capabilities,
         create: () => new HeatMapChart()
     };
-=======
->>>>>>> 477ecfa3
-}+
+}
