# Microsoft Power BI visuals

The Microsoft Power BI visuals project provides high quality data visualizations that you can use to extend [Power BI](https://powerbi.microsoft.com/).  The project contains over 20 visualization types, the framework to run them, and the testing infrastructure that enables you to build high quality visualizations.  The framework provides all the interfaces you need to integrate fully with Power BI's selection, filtering, and other UI experiences.  The code is written in [TypeScript](http://www.typescriptlang.org/) so it's easier to build and debug. Everything compiles down to JavaScript and runs in modern web browsers.  The visuals are built using [D3](http://d3js.org/) but you can use your favorite technology like [WebGL](https://en.wikipedia.org/wiki/WebGL), [Canvas](https://en.wikipedia.org/wiki/Canvas_element), or [SVG](https://en.wikipedia.org/wiki/Scalable_Vector_Graphics). This gives you everything you need to build custom visualizations for Power BI.

## What is included

<<<<<<< HEAD
1. `build` folder contains a pre-built version of Power BI visuals library so that you can start using them right away.
2. `src` folder contains the project source code for your experiments and if you will desire to create a new visual.
3. `src\Clients\PowerBIVisualsPlayground` is a sample application which could be used to try the existing visualization types or as an example how to run visuals you create.
=======
1. `src` folder contains the project source code for your experiments and if you will desire to create a new visual.
2. `src\Clients\PowerBIVisualsPlayground\index.html` is a sample application which could be used to try the existing visualization types or as an example how to run visuals you create.
>>>>>>> 1d042e8c

## How to Engage, Contribute and Provide Feedback

There are many ways in which you can contribute.  

We plan to accept community code contributions including new chart types, bug fixes, and additional features for existing chart types.  We're still working out the contribution guidelines. Hold tight, we'll update you here when we've formalized the guidelines.

<<<<<<< HEAD
In the meantime, you can contribute to Power BI Visuals in a few different ways:
=======
In the meantime, you can contribute to Power BI visuals in a few different ways:
>>>>>>> 1d042e8c
* Submit bugs by opening a GitHub Issue [here](https://github.com/Microsoft/PowerBI-visuals/issues)
* Contribute to discussions on [StackOverflow](http://stackoverflow.com/questions/tagged/powerbi).
* Follow the [Power BI Developer](http://blogs.msdn.com/powerbidev) blog for updates
* Follow Power BI on Twitter [@mspowerbi](http://twitter.com/mspowerbi)

## Documentation

*  [Getting started](https://github.com/Microsoft/PowerBI-visuals/wiki)
*  [API specification](http://microsoft.github.io/PowerBI-visuals/docs/interfaces/powerbi.ivisual.html)
<<<<<<< HEAD
*  [Power BI Visuals Playground (see our visuals live in action)](http://microsoft.github.io/PowerBI-visuals/playground/index.html)
=======
*  [Power BI visuals playground (see our visuals live in action)](http://microsoft.github.io/PowerBI-visuals/playground/index.html)
>>>>>>> 1d042e8c
*  [Power BI Homepage](https://powerbi.microsoft.com/)

## How To Build and Run

### Prerequisites

To build the library and run the sample application you will need:
<<<<<<< HEAD

- A Windows 8.1 or Windows 10 64-bit machine with at least 4 GB of RAM
- [Visual Studio Community 2013](https://www.visualstudio.com/en-us/news/vs2013-community-vs.aspx) (Free for use)
 -  Be sure to install the "Microsoft Web Developer Tools" optional feature. To install, go to Add/Remove Programs, right-click on Visual Studio, select Change, then Modify. Check the "Microsoft Web Developer Tools" checkbox and finish the install.
- [TypeScript 1.4 for Visual Studio 2013](https://visualstudiogallery.msdn.microsoft.com/2d42d8dc-e085-45eb-a30b-3f7d50d55304)
- [Git](http://git-scm.com/book/en/v2/Getting-Started-Installing-Git#Installing-on-Windows)
- [Node.js](https://nodejs.org/download/)

In order to run unit tests you will also need to do the following:
1. Install [Chocolatey](http://chocolatey.org) (A Machine Package Manager)
 * Make sure you open your command prompt as Administrator when you install Chocolatey.
1. Install [Chutzpah](https://github.com/mmanela/chutzpah) (A JavaScript Test Runner)
 * Open a command prompt as Administrator and execute the following command. Type 'yes' and hit Enter when prompted to install it.

  ```
  choco install chutzpah
  ```
1. Copy the [jasmine-jquery.js](https://raw.github.com/velesin/jasmine-jquery/master/lib/jasmine-jquery.js) Jasmine Extension Library file from GitHub into the following folder on your local machine.  
  ```
  "\PowerBI-Visuals\src\Clients\Externals\ThirdPartyIP\JasmineJQuery\"
  ```
=======

- A Windows 8.1 or Windows 10 64-bit machine with at least 4 GB of RAM
- [Visual Studio Community 2015](https://www.visualstudio.com/vs-2015-product-editions) (Free for use)
 -  Be sure to install the "Microsoft Web Developer Tools" optional feature. To install, go to Add/Remove Programs, right-click on Visual Studio, select Change, then Modify. Check the "Microsoft Web Developer Tools" checkbox and finish the install.
- [Git](http://git-scm.com/book/en/v2/Getting-Started-Installing-Git#Installing-on-Windows)
- [Node.js](https://nodejs.org/download/)

In order to run unit tests you will also need to do the following:

1. Install [PhantomJS](http://phantomjs.org/) (PhantomJS is a headless WebKit scriptable with a JavaScript API. It has fast and native support for various web standards: DOM handling, CSS selector, JSON, Canvas, and SVG.)
 * Make sure it's running from command line typing 'phantomjs'. If it's not then you need to update your system PATH variable and add the path to phantomjs.exe file.

2. Copy the [jasmine-jquery.js](https://raw.github.com/velesin/jasmine-jquery/master/lib/jasmine-jquery.js) Jasmine Extension Library file from GitHub into the following folder on your local machine "[PowerBIVisuals folder]\src\Clients\Externals\ThirdPartyIP\JasmineJQuery\" 
>>>>>>> 1d042e8c

### Build Power BI visuals

In order to build the Power BI visuals, ensure that you have [Git](http://git-scm.com/book/en/v2/Getting-Started-Installing-Git#Installing-on-Windows) and [Node.js](http://nodejs.org/download/) installed.

Clone a copy of the repo:

```
git clone https://github.com/Microsoft/PowerBI-visuals.git
```

Change to the PowerBI-visuals directory:

```
cd PowerBI-visuals
```

Install dev dependencies:

```
npm install  				# This command will install Gulp and all necessary modules
```

Use the following commands to build and test:
```
<<<<<<< HEAD
npm run build                               # Build Power BI Visuals into `build` folder
npm test                                    # Run unit tests (requires 'Chutzpah', see Prerequisites above)
=======
gulp build                               # Build Power BI visuals into `build` folder
gulp test                                # Run unit tests (requires 'PhantomJS', see Prerequisites above)
>>>>>>> 1d042e8c
```

### Run Sample App

To run sample app:

1. Open `src\PowerBIClients.VS2015.sln` in Visual Studio then open src\Clients\PowerBIVisualsPlayground\, right click on index.html file and select 'Set As Start Page'.

1. Right click on the project root folder then select 'Property Pages'. In the window opened select 'Build' and then in 'Before running startup page' select 'No Build'.

1. Run.

### Copyrights

Copyright (c) 2015 Microsoft

See the [LICENSE](/LICENSE) file for license rights and limitations (MIT).<|MERGE_RESOLUTION|>--- conflicted
+++ resolved
@@ -4,14 +4,8 @@
 
 ## What is included
 
-<<<<<<< HEAD
-1. `build` folder contains a pre-built version of Power BI visuals library so that you can start using them right away.
-2. `src` folder contains the project source code for your experiments and if you will desire to create a new visual.
-3. `src\Clients\PowerBIVisualsPlayground` is a sample application which could be used to try the existing visualization types or as an example how to run visuals you create.
-=======
 1. `src` folder contains the project source code for your experiments and if you will desire to create a new visual.
 2. `src\Clients\PowerBIVisualsPlayground\index.html` is a sample application which could be used to try the existing visualization types or as an example how to run visuals you create.
->>>>>>> 1d042e8c
 
 ## How to Engage, Contribute and Provide Feedback
 
@@ -19,11 +13,7 @@
 
 We plan to accept community code contributions including new chart types, bug fixes, and additional features for existing chart types.  We're still working out the contribution guidelines. Hold tight, we'll update you here when we've formalized the guidelines.
 
-<<<<<<< HEAD
-In the meantime, you can contribute to Power BI Visuals in a few different ways:
-=======
 In the meantime, you can contribute to Power BI visuals in a few different ways:
->>>>>>> 1d042e8c
 * Submit bugs by opening a GitHub Issue [here](https://github.com/Microsoft/PowerBI-visuals/issues)
 * Contribute to discussions on [StackOverflow](http://stackoverflow.com/questions/tagged/powerbi).
 * Follow the [Power BI Developer](http://blogs.msdn.com/powerbidev) blog for updates
@@ -33,11 +23,7 @@
 
 *  [Getting started](https://github.com/Microsoft/PowerBI-visuals/wiki)
 *  [API specification](http://microsoft.github.io/PowerBI-visuals/docs/interfaces/powerbi.ivisual.html)
-<<<<<<< HEAD
-*  [Power BI Visuals Playground (see our visuals live in action)](http://microsoft.github.io/PowerBI-visuals/playground/index.html)
-=======
 *  [Power BI visuals playground (see our visuals live in action)](http://microsoft.github.io/PowerBI-visuals/playground/index.html)
->>>>>>> 1d042e8c
 *  [Power BI Homepage](https://powerbi.microsoft.com/)
 
 ## How To Build and Run
@@ -45,29 +31,6 @@
 ### Prerequisites
 
 To build the library and run the sample application you will need:
-<<<<<<< HEAD
-
-- A Windows 8.1 or Windows 10 64-bit machine with at least 4 GB of RAM
-- [Visual Studio Community 2013](https://www.visualstudio.com/en-us/news/vs2013-community-vs.aspx) (Free for use)
- -  Be sure to install the "Microsoft Web Developer Tools" optional feature. To install, go to Add/Remove Programs, right-click on Visual Studio, select Change, then Modify. Check the "Microsoft Web Developer Tools" checkbox and finish the install.
-- [TypeScript 1.4 for Visual Studio 2013](https://visualstudiogallery.msdn.microsoft.com/2d42d8dc-e085-45eb-a30b-3f7d50d55304)
-- [Git](http://git-scm.com/book/en/v2/Getting-Started-Installing-Git#Installing-on-Windows)
-- [Node.js](https://nodejs.org/download/)
-
-In order to run unit tests you will also need to do the following:
-1. Install [Chocolatey](http://chocolatey.org) (A Machine Package Manager)
- * Make sure you open your command prompt as Administrator when you install Chocolatey.
-1. Install [Chutzpah](https://github.com/mmanela/chutzpah) (A JavaScript Test Runner)
- * Open a command prompt as Administrator and execute the following command. Type 'yes' and hit Enter when prompted to install it.
-
-  ```
-  choco install chutzpah
-  ```
-1. Copy the [jasmine-jquery.js](https://raw.github.com/velesin/jasmine-jquery/master/lib/jasmine-jquery.js) Jasmine Extension Library file from GitHub into the following folder on your local machine.  
-  ```
-  "\PowerBI-Visuals\src\Clients\Externals\ThirdPartyIP\JasmineJQuery\"
-  ```
-=======
 
 - A Windows 8.1 or Windows 10 64-bit machine with at least 4 GB of RAM
 - [Visual Studio Community 2015](https://www.visualstudio.com/vs-2015-product-editions) (Free for use)
@@ -81,7 +44,6 @@
  * Make sure it's running from command line typing 'phantomjs'. If it's not then you need to update your system PATH variable and add the path to phantomjs.exe file.
 
 2. Copy the [jasmine-jquery.js](https://raw.github.com/velesin/jasmine-jquery/master/lib/jasmine-jquery.js) Jasmine Extension Library file from GitHub into the following folder on your local machine "[PowerBIVisuals folder]\src\Clients\Externals\ThirdPartyIP\JasmineJQuery\" 
->>>>>>> 1d042e8c
 
 ### Build Power BI visuals
 
@@ -107,13 +69,8 @@
 
 Use the following commands to build and test:
 ```
-<<<<<<< HEAD
-npm run build                               # Build Power BI Visuals into `build` folder
-npm test                                    # Run unit tests (requires 'Chutzpah', see Prerequisites above)
-=======
 gulp build                               # Build Power BI visuals into `build` folder
 gulp test                                # Run unit tests (requires 'PhantomJS', see Prerequisites above)
->>>>>>> 1d042e8c
 ```
 
 ### Run Sample App
